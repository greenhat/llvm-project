--- conflicted
+++ resolved
@@ -1200,11 +1200,7 @@
 /// implementation.
 std::error_code copy_file(const Twine &From, const Twine &To) {
   uint32_t Flag = COPYFILE_DATA;
-<<<<<<< HEAD
-#if 0 && __has_builtin(__builtin_available)
-=======
-#if __has_builtin(__builtin_available) && defined(COPYFILE_CLONE)
->>>>>>> 5cbaa56a
+#if 0 && __has_builtin(__builtin_available) && defined(COPYFILE_CLONE)
   if (__builtin_available(macos 10.12, *)) {
     bool IsSymlink;
     if (std::error_code Error = is_symlink_file(From, IsSymlink))
